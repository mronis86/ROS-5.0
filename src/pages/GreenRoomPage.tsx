--- conflicted
+++ resolved
@@ -60,13 +60,44 @@
   const [startCueId, setStartCueId] = useState<number | null>(null);
   const [indentedCues, setIndentedCues] = useState<Record<number, { parentId: number; userId: string; userName: string }>>({});
 
-<<<<<<< HEAD
-  // Timezone utility functions (same as RunOfShowPage)
-  const convertToEventTimezone = (date: Date) => {
-    if (!eventTimezone) return date;
-    
+  // UTC utility functions with proper timezone conversion
+  const getCurrentTimeUTC = (): Date => {
+    return new Date(); // JavaScript Date objects are already UTC internally
+  };
+
+  // Convert a local time to UTC using the event timezone
+  const convertLocalTimeToUTC = (localTime: Date, timezone: string): Date => {
     try {
-      const timeStr = date.toLocaleString("en-US", { 
+      // Create a date that represents the local time in the event timezone
+      const now = new Date();
+      const year = now.getFullYear();
+      const month = now.getMonth();
+      const day = now.getDate();
+      
+      // Create a date object for the scheduled time in the event timezone
+      const scheduledDate = new Date(year, month, day, localTime.getHours(), localTime.getMinutes(), 0);
+      
+      // Get the timezone offset for the event timezone
+      const eventTime = new Date(scheduledDate.toLocaleString("en-US", { timeZone: timezone }));
+      const utcTime = new Date(scheduledDate.toLocaleString("en-US", { timeZone: 'UTC' }));
+      const offsetMs = eventTime.getTime() - utcTime.getTime();
+      
+      // Apply the offset to get the correct UTC time
+      const result = new Date(scheduledDate.getTime() - offsetMs);
+      
+      return result;
+    } catch (error) {
+      console.warn('Error converting local time to UTC:', error);
+      return localTime; // Fallback to original time
+    }
+  };
+
+  // Get current time in the event timezone
+  const getCurrentTimeInEventTimezone = (): Date => {
+    if (!eventTimezone) return new Date();
+    try {
+      const now = new Date();
+      const timeStr = now.toLocaleString("en-US", {
         timeZone: eventTimezone,
         year: 'numeric',
         month: '2-digit',
@@ -76,73 +107,6 @@
         second: '2-digit',
         hour12: false
       });
-      
-      return new Date(timeStr);
-    } catch (error) {
-      console.warn('Error converting to event timezone:', error);
-      return date;
-    }
-  };
-
-  const getCurrentTimeInEventTimezone = () => {
-    if (!eventTimezone) return new Date();
-    
-    try {
-      const now = new Date();
-      const timeStr = now.toLocaleString("en-US", { 
-=======
-  // UTC utility functions with proper timezone conversion
-  const getCurrentTimeUTC = (): Date => {
-    return new Date(); // JavaScript Date objects are already UTC internally
-  };
-
-  // Convert a local time to UTC using the event timezone
-  const convertLocalTimeToUTC = (localTime: Date, timezone: string): Date => {
-    try {
-      // Create a date that represents the local time in the event timezone
-      const now = new Date();
-      const year = now.getFullYear();
-      const month = now.getMonth();
-      const day = now.getDate();
-      
-      // Create a date object for the scheduled time in the event timezone
-      const scheduledDate = new Date(year, month, day, localTime.getHours(), localTime.getMinutes(), 0);
-      
-      // Get the timezone offset for the event timezone
-      const eventTime = new Date(scheduledDate.toLocaleString("en-US", { timeZone: timezone }));
-      const utcTime = new Date(scheduledDate.toLocaleString("en-US", { timeZone: 'UTC' }));
-      const offsetMs = eventTime.getTime() - utcTime.getTime();
-      
-      // Apply the offset to get the correct UTC time
-      const result = new Date(scheduledDate.getTime() - offsetMs);
-      
-      return result;
-    } catch (error) {
-      console.warn('Error converting local time to UTC:', error);
-      return localTime; // Fallback to original time
-    }
-  };
-
-  // Get current time in the event timezone
-  const getCurrentTimeInEventTimezone = (): Date => {
-    if (!eventTimezone) return new Date();
-    try {
-      const now = new Date();
-      const timeStr = now.toLocaleString("en-US", {
->>>>>>> 76f24690
-        timeZone: eventTimezone,
-        year: 'numeric',
-        month: '2-digit',
-        day: '2-digit',
-        hour: '2-digit',
-        minute: '2-digit',
-        second: '2-digit',
-        hour12: false
-      });
-<<<<<<< HEAD
-      
-=======
->>>>>>> 76f24690
       return new Date(timeStr);
     } catch (error) {
       console.warn('Error getting current time in event timezone:', error);
